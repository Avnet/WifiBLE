--- conflicted
+++ resolved
@@ -1,181 +1,4 @@
-<<<<<<< HEAD
-# Sample: Wi-Fi setup and device control via BLE - reference solution
-
-This reference solution demonstrates how you might [complete Wi-Fi setup and device control](https://docs.microsoft.com/azure-sphere/network/wifi-including-ble) of an Azure Sphere-based device through Bluetooth Low Energy (BLE) using a companion app on a mobile device. This solution utilizes a Nordic nRF52 Development Kit to provide BLE connectivity over UART to the Azure Sphere MT3620 board, and a Windows 10 app to illustrate the companion user experience.  
-
-You can adapt this solution to run on other BLE parts. The replacement part must support communication over UART. Software changes will also be required. The solution consists of three applications:
-  
-- An Azure Sphere application  
-- An example user companion (Windows 10) application  
-- An nRF52 application
-
-The nRF52 application forwards messages between the Windows 10 application (communicating via BLE) and the Azure Sphere application (communicating via UART).
-If using a different BLE part, you should be able to run both the Azure Sphere and Windows applications unchanged. However, you would need to modify or rewrite the nRF52 application for your BLE platform. 
-
-For more information on the design of this sample solution see the [Design overview](./design-overview.md) article. 
-
-**Note:** By default, this sample targets [MT3620 reference development board (RDB)](https://docs.microsoft.com/azure-sphere/hardware/mt3620-reference-board-design) hardware, such as the MT3620 development kit from Seeed Studios. To build the sample for different Azure Sphere hardware, change the Target Hardware Definition Directory in the project properties. For detailed instructions, see the [README file in the Hardware folder](../../Hardware/README.md).  You may also need to set up the hardware differently.
-## Preparation
-
-This reference solution requires the following:
-
-- Azure Sphere SDK version 19.05 or above. In an Azure Sphere Developer Command Prompt, run **azsphere show-version** to check. Download and install the [latest SDK](https://aka.ms/AzureSphereSDKDownload) if needed.
-- Azure Sphere MT3620 board
-- Nordic nRF52 BLE development board
-- Jumper wires to connect the boards to each other
-- Two free USB ports to connect both boards to your computer
-- BLE support on your computer, either through internal hardware or external hardware such as a USB BLE dongle
-- Windows 10 Fall Creators edition (1709) or newer, which is required for its updated BLE support
-- Developer Mode on Windows, which enables installation of the sample Windows 10 companion app
-
-
-
-To set Windows to use Developer Mode:
-1. In Settings, click **Update & Security**, and then click **For Developers**.
-1. Under **Use developer features** select **Developer mode**.
-
-## Connect Azure Sphere MT3620 to the Nordic nRF52
-
-Make the following connections between the nRF52 and MT3620 dev boards using the jumper wires:
-
-- nRF52 RX: P0.11 to MT3620 UART0 TX: Header 2 (lower left) Pin 3
-- nRF52 TX: P0.12 to MT3620 UART0 RX: Header 2 (lower left) Pin 1
-- nRF52 CTS: P0.23 to MT3620 UART0 RTS: Header 2 (lower left) Pin 7
-- nRF52 RTS: P0.22 to MT3620 UART0 CTS: Header 2 (lower left) Pin 5
-- nRF52 Reset: P0.21 to MT3620 GPIO5: Header 2 (lower left) Pin 4
-- nRF52 DFU: P0.16 to MT3620 GPIO44: Header 2 (lower left) Pin 14
-- nRF52 Ground: GND to MT3620 GND: Header 2 (lower left) Pin 2
-
-Refer to the following graphic for details.
-
-![Connection diagram for nRF52 and MT3620](./media/nRF52_MT3620_connection.png)
-
-## Install the nRF52 app on the nRF52 Development Kit
-
-1. Clone the samples repo, if you haven't already done so:
- 
-    ```sh
-    git clone https://github.com/Azure/azure-sphere-samples.git
-    ```
-
-1. Connect the nRF52 developer board to your computer using USB. After connection, the nRF52 displays a JLINK removable drive in Windows.
-1. Find the nRF52 binary at WifiSetupAndDeviceControlViaBle/Binaries/softdevice_WifiSetupAndDeviceControlViaBleApp.hex.
-1. Copy this file to the root of the JLINK removable drive. After the file is copied, the nRF52 restarts automatically and runs the sample application.
-
-## Run the Azure Sphere app
-
-1. Open WifiSetupAndDeviceControlViaBle/AzureSphere_HighLevelApp/WifiSetupAndDeviceControlViaBle.sln in Visual Studio.
-1. Build and debug the application (F5).
-1. Wait for notification that the nRF52 app is active and advertising its availability to connect to known ("bonded") BLE devices. LED 2 on the MT3620 will light up blue when this is complete.
-1. Note the randomly generated device name in the Output window in Visual Studio. You will use this name to identify the BLE connection in a subsequent step. The name is similar to *Azure_Sphere_BLE_123456*.
-
-### Troubleshooting the Azure Sphere app
-
-- Visual Studio returns the following error if the application fails to compile:
-
-   `1>C:\Program Files (x86)\Microsoft Visual Studio\2017\Enterprise\Common7\IDE\VC\VCTargets\Application Type\Linux\1.0\AzureSphere.targets(105,5): error MSB6006: "arm-poky-linux-musleabi-gcc.exe" exited with code 1.`
-
-   This error may occur for many reasons. Most often, the reason is that you did not clone the entire Azure Sphere Samples repository from GitHub. The samples depend on the hardware definition files that are supplied in the Hardware folder of the repository.
-
-#### To get detailed error information
-
-By default, Visual Studio may only open the Error List panel, so that you see error messages like this:
-
-`1>C:\Program Files (x86)\Microsoft Visual Studio\2017\Enterprise\Common7\IDE\VC\VCTargets\Application Type\Linux\1.0\AzureSphere.targets(105,5): error MSB6006: "arm-poky-linux-musleabi-gcc.exe" exited with code 1.`
-
-To get more information, open the Build Output window. To open the window, select **View->Output**, then choose **Build** on the drop-down menu. The Build menu shows additional detail, for example:
-
-```
-1>------ Rebuild All started: Project: AzureIoT, Configuration: Debug ARM ------
-1>main.c:36:10: fatal error: hw/sample_hardware.h: No such file or directory
-1> #include <hw/sample_hardware.h>
-1>          ^~~~~~~~~~~~~~~~~~~~~~
-1>compilation terminated.
-1>C:\Program Files (x86)\Microsoft Visual Studio\2017\Enterprise\Common7\IDE\VC\VCTargets\Application Type\Linux\1.0\AzureSphere.targets(105,5): error MSB6006: "arm-poky-linux-musleabi-gcc.exe" exited with code 1.
-1>Done building project "AzureIoT.vcxproj" -- FAILED.
-========== Rebuild All: 0 succeeded, 1 failed, 0 skipped ==========
-```
-
-In this case, the error is that hardware definition files aren't available.
-
-The **Tools -> Options -> Projects and Solutions -> Build and Run** panel provides further controls for build verbosity.
-
-## Run the Windows 10 companion app on your PC
-
-This Windows app allows you to use your development PC to simulate a mobile app that uses the BLE connection to the nRF52 to configure Wi-Fi setup and device control on the Azure Sphere device. It provides reference code that can be ported to other platforms.
-
-1. Start a separate instance of Visual Studio.
-1. Open WifiSetupAndDeviceControlViaBle/WindowsApp/WifiSetupAndDeviceControlViaBle.sln.
-1. Build and debug the application (F5). If this is your first time developing Universal Windows Platform (UWP) applications on this computer, you may be required to download the Universal Windows Platform Development workload.
-
-## Configure the Wi-Fi settings
-
-1. Press button A on the MT3620 board. The Azure Sphere app requests that the nRF52 app advertise its availability to connect to a new BLE device for the next 60 seconds. LED 2 on the MT3620 should light up red. 
-1. In the Windows 10 companion app, click the **Scan for devices** button at the top to scan for BLE devices.
-1. Select your device from the list. It has the name you noted earlier in the [Run the Azure Sphere app](#run-the-azure-sphere-app) step.
-1. Click **Connect**. LED 2 on the MT3620 lights up green to indicate a BLE device (the Windows 10 computer) is connected to the nRF52, and a PIN appears in the Output window in the Visual Studio instance for the Azure Sphere app. The nRF52 doesn't yet trust this BLE device.
-1. When prompted, type the passkey you noted earlier. When the connection is confirmed, the nRF52 app will remember the Windows 10 computer as a known and trusted BLE device and allow it to read and write values over BLE. The Windows 10 companion app will now be able to read and display the current Wi-Fi status on the MT3620.
-1. If there is no active Wi-Fi network, click **Add new network...**. If an active network is present, press and hold button B on the MT3620 development board for at least three seconds to delete it.
-1. Click **Scan for Wi-Fi networks**. It may take a few seconds to display a complete list of networks that the Azure Sphere device can see. Only open and WPA2 networks are supported.
-1. If the network is secured, a prompt appears for a network password. Enter the password and then click **Connect**. If you are connecting to an open network, simply click **Connect**.
-1. Observe that the current Wi-Fi status is displayed again and refreshed every 5 seconds. You should see the Azure Sphere device connect to the new Wi-Fi network successfully.
-
-If you are running the Azure Sphere and Windows apps in debug mode in Visual Studio, the Output window should show the protocol communications they are sending and receiving. If you do not see the messages, check that the wiring between the boards is correct, or reset the boards and restart the debugging session.
-
-## Monitor and control device behavior
-
-1. Press button B on the MT3620 dev board. Observe that LED3 on the board lights up green, and that this On/Off state is soon reflected in the **Device Status** screen of the companion app.
-1. Press the **Switch Off** (or **Switch On**) UWP toggle switch on the **Device Status** screen. Observe that LED3 on the board becomes green, and that the new On/Off state is soon reflected on screen, after the device has confirmed the change.
-
-## Manage known companion devices
-
-1. Close the Windows 10 companion app. The LED 2 on the MT3620 lights up blue to indicate the nRF52 has no connected device and is advertising only to known (“bonded”) BLE devices.
-1. Restart the Windows 10 companion app and connect to the nRF52 BLE device again. Observe the LED 2 on the MT3620 board lights up green again. This time there is no need to press the button or enter the passkey.
-1. Press button A on the MT3620 board and hold it down for 3 seconds. The Azure Sphere app requests that the nRF52 forget all known devices. The LED turns blue (advertising only to known devices), although in practice this means that no device can currently connect because all known devices have just been deleted. 
-1. Delete the pairing for the nRF52 in your Windows Bluetooth settings so that you can create a new bond.
-1. Repeat the steps in **Configure the Wifi Settings** section above, beginning with a short press of button A, to enable the companion app to connect again.
-1. Repeat these steps again on another PC to add a second companion app. However, when you press button A to add the second companion, the first app is disconnected; while the nRF52 can trust (“bond”) multiple BLE devices, only one device can be connected at a time.
-1. Note that if the nRF52 app is re-deployed directly from the PC (see **Build your own solution** below for instructions) then all known companion devices are forgotten. If the nRF52 app is redeployed via the [External MCU update sample](../ExternalMcuUpdateNrf/README.md), then all companion devices are remembered. 
-
-## Build your own solution
-
-To edit and re-deploy the Azure Sphere and Windows apps, use Visual Studio as in the steps above.
-
-To edit and re-deploy the nRF52 app:
-
-1. Download and install [SEGGER Embedded Studio](https://www.segger.com/downloads/embedded-studio). [Download the 32-bit version](https://www.segger.com/downloads/embedded-studio/EmbeddedStudio_ARM_Win_x86), not the 64-bit version. Ensure that you are licensed to use it for your purposes. In Oct. 2018, we were able to [obtain the license for free because we were developing for NRF52](https://www.segger.com/news/segger-embedded-studio-ide-now-free-for-nordic-sdk-users/).
-1. Install (download and extract) the [Nordic NRF5 SDK V15.2](https://www.nordicsemi.com/eng/Products/Bluetooth-low-energy/nRF5-SDK#Downloads)
-1. Edit the nRF52 sample app so you can build it against your SDK:
-    - Use a text editor to open WifiSetupAndDeviceControlViaBle\Nrf52App\pca10040\s132\ses\ble_app_uart_pca10040_s132.emProject.
-    - Set the SDK_ROOT variable in this file to point to the root directory of your Nordic SDK install. Specifically, replace the words "CHANGE_THIS_TO_YOUR_NORDIC_SDK_PATH" with the correct path, changing any backslashes ("\") to forward slashes ("/") in the path. For example: macros="SDK_ROOT=C:/Users/ExampleUser/source/nRF5_SDK_15.2.0_9412b96;…"
-1. Open this .emProject file in the Segger IDE.
-1. Build and debug the application (F5).
-
-In production solutions, it is highly recommended to enable remote update of this firmware. Please see the [reference solution for external MCU update](https://github.com/Azure/azure-sphere-samples/tree/master/Samples/ExternalMcuUpdate) for more details.
-
-## Troubleshooting the nRF52 
-
-If you encounter a situation where the nRF52 BLE board seems to be unresponsive, try the following.
-
-First, check that the JLINK drive is displayed in Windows Explorer. If the JLINK drive does appear, reset the nRF52 board.
-
-If the JLINK drive does not appear in Windows Explorer, try the following: 
-
-1. On the nRF52 board, hold the reset button while switching the power off and then back on. This should load the Jlink bootloader and a BOOTLOADER drive should be displayed in Windows Explorer. LED 5 should blink.
-1. Download the [Jlink bootloader](https://www.nordicsemi.com/Software-and-Tools/Development-Kits/nRF52-DK/Download#infotabs) (on the Downloads tab, file J-Link OB-SAM3U128-V2-NordicSemi 170724.bin) from NordicSemi.com.
-1. Copy the Jlink OB-SAM3U128-V2-NordicSemi 170724.bin file to the BOOTLOADER drive.
-1. Turn off the power on the nRF52 board and then turn the power on. Check that the JLINK drive appears in Windows Explorer. LED 5 should be lit (no longer blinking).
-
-If these steps don't resolve the problem, contact Nordic for more help.
-
-## License
-For license details, see LICENSE.txt in each directory.
-
-## Code of Conduct
-This project has adopted the [Microsoft Open Source Code of Conduct](https://opensource.microsoft.com/codeofconduct/).
-
-=======
-﻿# Azure Sphere WiFi Control using a Bluetooth Low Energy (BLE) Link
+# Azure Sphere WiFi Control using a Bluetooth Low Energy (BLE) Link
 
 ## Overview
 
@@ -227,4 +50,3 @@
 
 With the exception of the above, operation is the same as described in the READ.me located [here](https://github.com/Azure/azure-sphere-samples/tree/master/Samples/WifiSetupAndDeviceControlViaBle).
 
->>>>>>> eadf120d
